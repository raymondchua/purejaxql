"""
This script uses BatchRenorm for more effective batch normalization in long training runs.
"""
import os
import time
import copy
import jax
import jax.numpy as jnp
import numpy as np
from functools import partial
from typing import Any

import chex
import optax
import flax.linen as nn
from flax.training.train_state import TrainState
import hydra
from omegaconf import OmegaConf
import wandb

from craftax.craftax_env import make_craftax_env_from_name
from purejaxql.utils.craftax_wrappers import (
    LogWrapper,
    OptimisticResetVecEnvWrapper,
    BatchEnvWrapper,
)
from purejaxql.utils.batch_renorm import BatchRenorm


class ScannedRNN(nn.Module):

    @partial(
        nn.scan,
        variable_broadcast="params",
        in_axes=0,
        out_axes=0,
        split_rngs={"params": False},
    )
    @nn.compact
    def __call__(self, carry, x):
        """Applies the module."""
        rnn_state = carry
        ins, resets = x
        hidden_size = rnn_state[0].shape[-1]

        init_rnn_state = self.initialize_carry(hidden_size, *resets.shape)
        rnn_state = jax.tree_util.tree_map(
            lambda init, old: jnp.where(resets[:, np.newaxis], init, old),
            init_rnn_state,
            rnn_state,
        )

        new_rnn_state, y = nn.OptimizedLSTMCell(hidden_size)(rnn_state, ins)
        return new_rnn_state, y

    @staticmethod
    def initialize_carry(hidden_size, *batch_size):
        # Use a dummy key since the default state init fn is just zeros.
        return nn.OptimizedLSTMCell(hidden_size, parent=None).initialize_carry(
            jax.random.PRNGKey(0), (*batch_size, hidden_size)
        )


class RNNQNetwork(nn.Module):
    action_dim: int
    hidden_size: int = 512
    num_layers: int = 4
    num_rnn_layers: int = 1
    norm_input: bool = False
    norm_type: str = "layer_norm"
    dueling: bool = False
    add_last_action: bool = False

    @nn.compact
    def __call__(self, hidden, x, done, last_action, train: bool = False):
        if self.norm_type == "layer_norm":
            normalize = lambda x: nn.LayerNorm()(x)
        elif self.norm_type == "batch_norm":
            normalize = lambda x: BatchRenorm(use_running_average=not train)(x)
        else:
            normalize = lambda x: x

        if self.norm_input:
            x = BatchRenorm(use_running_average=not train)(x)
        else:
            # dummy normalize input in any case for global compatibility
            x_dummy = BatchRenorm(use_running_average=not train)(x)

        for l in range(self.num_layers):
            x = nn.Dense(self.hidden_size)(x)
            x = normalize(x)
            x = nn.relu(x)

        # add last action to the input of the rnn
        if self.add_last_action:
            last_action = jax.nn.one_hot(last_action, self.action_dim)
            x = jnp.concatenate([x, last_action], axis=-1)

        new_hidden = []
        for i in range(self.num_rnn_layers):
            rnn_in = (x, done)
            hidden_aux, x = ScannedRNN()(hidden[i], rnn_in)
            new_hidden.append(hidden_aux)

        q_vals = nn.Dense(self.action_dim)(x)   # (batch_size, NUM_ENVS, num_actions)

        return new_hidden, q_vals

    def initialize_carry(self, *batch_size):
        return [
            ScannedRNN.initialize_carry(self.hidden_size, *batch_size)
            for _ in range(self.num_rnn_layers)
        ]


@chex.dataclass(frozen=True)
class Transition:
    last_hs: chex.Array
    obs: chex.Array
    action: chex.Array
    reward: chex.Array
    done: chex.Array
    last_done: chex.Array
    last_action: chex.Array
    q_vals: chex.Array


class CustomTrainState(TrainState):
    batch_stats: Any
    timesteps: int = 0
    n_updates: int = 0
    grad_steps: int = 0


def make_train(config):

    config["NUM_UPDATES"] = (
        config["TOTAL_TIMESTEPS"] // config["NUM_STEPS"] // config["NUM_ENVS"]
    )

    config["NUM_UPDATES_DECAY"] = (
        config["TOTAL_TIMESTEPS_DECAY"] // config["NUM_STEPS"] // config["NUM_ENVS"]
    )

    assert (config["NUM_STEPS"] * config["NUM_ENVS"]) % config[
        "NUM_MINIBATCHES"
    ] == 0, "NUM_MINIBATCHES must divide NUM_STEPS*NUM_ENVS"

    basic_env = make_craftax_env_from_name(
        config["ENV_NAME"], not config["USE_OPTIMISTIC_RESETS"]
    )
    env_params = basic_env.default_params
    log_env = LogWrapper(basic_env)
    if config["USE_OPTIMISTIC_RESETS"]:
        env = OptimisticResetVecEnvWrapper(
            log_env,
            num_envs=config["NUM_ENVS"],
            reset_ratio=min(config["OPTIMISTIC_RESET_RATIO"], config["NUM_ENVS"]),
        )
        test_env = OptimisticResetVecEnvWrapper(
            log_env,
            num_envs=config["TEST_NUM_ENVS"],
            reset_ratio=min(config["OPTIMISTIC_RESET_RATIO"], config["TEST_NUM_ENVS"]),
        )
    else:
        env = BatchEnvWrapper(log_env, num_envs=config["NUM_ENVS"])
        test_env = BatchEnvWrapper(log_env, num_envs=config["TEST_NUM_ENVS"])

    # epsilon-greedy exploration
    def eps_greedy_exploration(rng, q_vals, eps):
        rng_a, rng_e = jax.random.split(
            rng
        )  # a key for sampling random actions and one for picking
        greedy_actions = jnp.argmax(q_vals, axis=-1)
        chosed_actions = jnp.where(
            jax.random.uniform(rng_e, greedy_actions.shape)
            < eps,  # pick the actions that should be random
            jax.random.randint(
                rng_a, shape=greedy_actions.shape, minval=0, maxval=q_vals.shape[-1]
            ),  # sample random actions,
            greedy_actions,
        )
        return chosed_actions


    def train(rng):

        original_rng = rng[0]
        eps_scheduler = optax.linear_schedule(
            config["EPS_START"],
            config["EPS_FINISH"],
            (config["EPS_DECAY"]) * config["NUM_UPDATES_DECAY"],
        )
        
        lr_scheduler = optax.linear_schedule(
            init_value=config["LR"],
            end_value=1e-20,
            transition_steps=(config["NUM_UPDATES_DECAY"])
            * config["NUM_MINIBATCHES"]
            * config["NUM_EPOCHS"],
        )
        lr = lr_scheduler if config.get("LR_LINEAR_DECAY", False) else config["LR"]

        # INIT NETWORK AND OPTIMIZER
        network = RNNQNetwork(
            action_dim=env.action_space(env_params).n,
            hidden_size=config.get("HIDDEN_SIZE", 128),
            num_layers=config.get("NUM_LAYERS", 2),
            num_rnn_layers=config.get("NUM_RNN_LAYERS", 1),
            norm_type=config["NORM_TYPE"],
            norm_input=config.get("NORM_INPUT", False),
            add_last_action=config.get("ADD_LAST_ACTION", False),
        )

        def create_agent(rng):
            init_x = (
                jnp.zeros(
                    (1, 1, *env.observation_space(env_params).shape)
                ),  # (time_step, batch_size, obs_size)
                jnp.zeros((1, 1)),  # (time_step, batch size)
                jnp.zeros((1, 1)),  # (time_step, batch size)
            )  # (obs, dones, last_actions)
            init_hs = network.initialize_carry(1)  # (batch_size, hidden_dim)
            network_variables = network.init(rng, init_hs, *init_x, train=False)
            tx = optax.chain(
                optax.clip_by_global_norm(config["MAX_GRAD_NORM"]),
                optax.radam(learning_rate=lr),
            )

            train_state = CustomTrainState.create(
                apply_fn=network.apply,
                params=network_variables["params"],
                batch_stats=network_variables["batch_stats"],
                tx=tx,
            )
            return train_state

        rng, _rng = jax.random.split(rng)
        train_state = create_agent(rng)

        # TRAINING LOOP
        def _update_step(runner_state, unused):

            train_state, memory_transitions, expl_state, test_metrics, rng = (
                runner_state
            )

            # SAMPLE PHASE
            def _step_env(carry, _):
                hs, last_obs, last_done, last_action, env_state, rng = carry
                rng, rng_a, rng_s = jax.random.split(rng, 3)

                _obs = last_obs[np.newaxis]  # (1 (dummy time), num_envs, obs_size)
                _done = last_done[np.newaxis]  # (1 (dummy time), num_envs)
                _last_action = last_action[np.newaxis]  # (1 (dummy time), num_envs)

                new_hs, q_vals = network.apply(
                    {
                        "params": train_state.params,
                        "batch_stats": train_state.batch_stats,
                    },
                    hs,
                    _obs,
                    _done,
                    _last_action,
                    train=False,
                )  # (num_envs, hidden_size), (1, num_envs, num_actions)
                q_vals = q_vals.squeeze(
                    axis=0
                )  # (num_envs, num_actions) remove the time dim

                _rngs = jax.random.split(rng_a, config["NUM_ENVS"])
                eps = jnp.full(config["NUM_ENVS"], eps_scheduler(train_state.n_updates))
                new_action = jax.vmap(eps_greedy_exploration)(_rngs, q_vals, eps)

                new_obs, new_env_state, reward, new_done, info = env.step(
                    rng_s, env_state, new_action, env_params
                )

                transition = Transition(
                    last_hs=hs,
                    obs=last_obs,
                    action=new_action,
                    reward=config.get("REW_SCALE", 1) * reward,
                    done=new_done,
                    last_done=last_done,
                    last_action=last_action,
                    q_vals=q_vals,
                )
                return (new_hs, new_obs, new_done, new_action, new_env_state, rng), (
                    transition,
                    info,
                )

            # step the env
            rng, _rng = jax.random.split(rng)
            (*expl_state, rng), (transitions, infos) = jax.lax.scan(
                _step_env,
                (*expl_state, _rng),
                None,
                config["NUM_STEPS"],
            )
            expl_state = tuple(expl_state)

            train_state = train_state.replace(
                timesteps=train_state.timesteps
                + config["NUM_STEPS"] * config["NUM_ENVS"]
            )  # update timesteps count

            # insert the transitions into the memory
            memory_transitions = jax.tree_util.tree_map(
                lambda x, y: jnp.concatenate([x[config["NUM_STEPS"] :], y], axis=0),
                memory_transitions,
                transitions,
            )

            # NETWORKS UPDATE
            def _learn_epoch(carry, _):
                train_state, rng = carry

                def _learn_phase(carry, minibatch):

                    # minibatch shape: num_steps, batch_size, ...
                    # with batch_size = num_envs/num_minibatches

                    train_state, rng = carry
                    hs = jax.tree_util.tree_map(lambda x: x[0], minibatch.last_hs)  # hs of oldest step (batch_size, hidden_size)
                    agent_in = (
                        minibatch.obs,
                        minibatch.last_done,
                        minibatch.last_action,
                    )

                    def _compute_targets(last_q, q_vals, reward, done):
                        def _get_target(lambda_returns_and_next_q, rew_q_done):
                            reward, q, done = rew_q_done
                            lambda_returns, next_q = lambda_returns_and_next_q
                            target_bootstrap = (
                                reward + config["GAMMA"] * (1 - done) * next_q
                            )
                            delta = lambda_returns - next_q
                            lambda_returns = (
                                target_bootstrap
                                + config["GAMMA"] * config["LAMBDA"] * delta
                            )
                            lambda_returns = (1 - done) * lambda_returns + done * reward
                            next_q = jnp.max(q, axis=-1)
                            return (lambda_returns, next_q), lambda_returns

                        lambda_returns = (
                            reward[-1] + config["GAMMA"] * (1 - done[-1]) * last_q
                        )
                        last_q = jnp.max(q_vals[-1], axis=-1)
                        _, targets = jax.lax.scan(
                            _get_target,
                            (lambda_returns, last_q),
                            jax.tree_util.tree_map(lambda x: x[:-1], (reward, q_vals, done)),
                            reverse=True,
                        )
                        targets = jnp.concatenate([targets, lambda_returns[np.newaxis]])
                        return targets

                    def _loss_fn(params):
                        (_, q_vals), updates = partial(
                            network.apply, train=True, mutable=["batch_stats"]
                        )(
                            {"params": params, "batch_stats": train_state.batch_stats},
                            hs,
                            *agent_in,
                        )  # (num_steps, batch_size, num_actions)

                        # lambda returns are computed using NUM_STEPS as the horizon, and optimizing from t=0 to NUM_STEPS-1
                        target_q_vals = jax.lax.stop_gradient(q_vals)
                        last_q = target_q_vals[-1].max(axis=-1)
                        target = _compute_targets(
                            last_q,  # q_vals at t=NUM_STEPS-1
                            target_q_vals[:-1],
                            minibatch.reward[:-1],
                            minibatch.done[:-1],
                        ).reshape(
                            -1
                        )  # (num_steps-1*batch_size,)

                        chosen_action_qvals = jnp.take_along_axis(
                            q_vals,
                            jnp.expand_dims(minibatch.action, axis=-1),
                            axis=-1,
                        ).squeeze(
                            axis=-1
                        )  # (num_steps, num_agents, batch_size,)
                        chosen_action_qvals = chosen_action_qvals[:-1].reshape(
                            -1
                        )  # (num_steps-1*batch_size,)

                        loss = 0.5 * jnp.square(chosen_action_qvals - target).mean()

                        return loss, (updates, chosen_action_qvals)

                    (loss, (updates, qvals)), grads = jax.value_and_grad(
                        _loss_fn, has_aux=True
                    )(train_state.params)
                    train_state = train_state.apply_gradients(grads=grads)
                    train_state = train_state.replace(
                        grad_steps=train_state.grad_steps + 1,
                        batch_stats=updates["batch_stats"],
                    )
                    return (train_state, rng), (loss, qvals)

                def preprocess_transition(x, rng):
                    # x: (num_steps, num_envs, ...)
                    x = jax.random.permutation(
                        rng, x, axis=1
                    )  # shuffle the transitions
                    x = x.reshape(
                        x.shape[0], config["NUM_MINIBATCHES"], -1, *x.shape[2:]
                    )  # num_steps, minibatches, batch_size/num_minbatches,
                    x = jnp.swapaxes(
                        x, 0, 1
                    )  # (minibatches, num_steps, batch_size/num_minbatches, ...)
                    return x

                rng, _rng = jax.random.split(rng)
                minibatches = jax.tree_util.tree_map(
                    lambda x: preprocess_transition(x, _rng),
                    memory_transitions,
                )  # num_minibatches, num_steps+memory_window, batch_size/num_minbatches, ...

                rng, _rng = jax.random.split(rng)
                (train_state, rng), (loss, qvals) = jax.lax.scan(
                    _learn_phase, (train_state, rng), minibatches
                )

                return (train_state, rng), (loss, qvals)

            rng, _rng = jax.random.split(rng)
            (train_state, rng), (loss, qvals) = jax.lax.scan(
                _learn_epoch, (train_state, rng), None, config["NUM_EPOCHS"]
            )

            train_state = train_state.replace(n_updates=train_state.n_updates + 1)
            metrics = {
                "env_step": train_state.timesteps,
                "update_steps": train_state.n_updates,
                "grad_steps": train_state.grad_steps,
                "td_loss": loss.mean(),
                "qvals": qvals.mean(),
            }
<<<<<<< HEAD

            #

            done_infos = jax.tree_map(
=======
            done_infos = jax.tree_util.tree_map(
>>>>>>> 1b12ea3e
                lambda x: (x * infos["returned_episode"]).sum()
                / infos["returned_episode"].sum(),
                infos,
            )
            metrics.update(done_infos)

            if config.get("TEST_DURING_TRAINING", False):
                rng, _rng = jax.random.split(rng)
                test_metrics = jax.lax.cond(
                    train_state.n_updates
                    % int(config["NUM_UPDATES"] * config["TEST_INTERVAL"])
                    == 0,
                    lambda _: get_test_metrics(train_state, _rng),
                    lambda _: test_metrics,
                    operand=None,
                )
                metrics.update({f"test/{k}": v for k, v in test_metrics.items()})

            # remove achievement metrics if not logging them
            if not config.get("LOG_ACHIEVEMENTS", False):
                metrics = {
                    k: v for k, v in metrics.items() if "achievement" not in k.lower()
                }

            # report on wandb if required
            if config["WANDB_MODE"] != "disabled":

                def callback(metrics, original_rng):
                    if config.get("WANDB_LOG_ALL_SEEDS", False):
                        metrics.update(
                            {
                                f"rng{int(original_rng)}/{k}": v
                                for k, v in metrics.items()
                            }
                        )
                    wandb.log(metrics, step=metrics["update_steps"])

                jax.debug.callback(callback, metrics, original_rng)

            runner_state = (
                train_state,
                memory_transitions,
                tuple(expl_state),
                test_metrics,
                rng,
            )

            return runner_state, None

        def get_test_metrics(train_state, rng):

            if not config.get("TEST_DURING_TRAINING", False):
                return None

            def _greedy_env_step(step_state, _):
                hs, last_obs, last_done, last_action, env_state, rng = step_state
                rng, rng_a, rng_s = jax.random.split(rng, 3)
                _obs = last_obs[np.newaxis]  # (1 (dummy time), num_envs, obs_size)
                _done = last_done[np.newaxis]  # (1 (dummy time), num_envs)
                _last_action = last_action[np.newaxis]  # (1 (dummy time), num_envs)
                new_hs, q_vals = network.apply(
                    {
                        "params": train_state.params,
                        "batch_stats": train_state.batch_stats,
                    },
                    hs,
                    _obs,
                    _done,
                    _last_action,
                    train=False,
                )  # (num_envs, hidden_size), (1, num_envs, num_actions)
                q_vals = q_vals.squeeze(
                    axis=0
                )  # (num_envs, num_actions) remove the time dim
                eps = jnp.full(config["TEST_NUM_ENVS"], config["EPS_TEST"])
                new_action = jax.vmap(eps_greedy_exploration)(
                    jax.random.split(rng_a, config["TEST_NUM_ENVS"]), q_vals, eps
                )
                new_obs, new_env_state, reward, new_done, info = test_env.step(
                    _rng, env_state, new_action, env_params
                )
                step_state = (new_hs, new_obs, new_done, new_action, new_env_state, rng)
                return step_state, info

            rng, _rng = jax.random.split(rng)
            init_obs, env_state = test_env.reset(_rng, env_params)
            init_done = jnp.zeros((config["TEST_NUM_ENVS"]), dtype=bool)
            init_action = jnp.zeros((config["TEST_NUM_ENVS"]), dtype=int)
            init_hs = network.initialize_carry(
                config["TEST_NUM_ENVS"]
            )  # (n_envs, hs_size)
            step_state = (
                init_hs,
                init_obs,
                init_done,
                init_action,
                env_state,
                _rng,
            )
            step_state, infos = jax.lax.scan(
                _greedy_env_step, step_state, None, config["TEST_NUM_STEPS"]
            )
            # return mean of done infos
            done_infos = jax.tree_util.tree_map(
                lambda x: (x * infos["returned_episode"]).sum()
                / infos["returned_episode"].sum(),
                infos,
            )
            return done_infos

        rng, _rng = jax.random.split(rng)
        test_metrics = get_test_metrics(train_state, _rng)

        rng, _rng = jax.random.split(rng)
        obs, env_state = env.reset(_rng, env_params)
        init_dones = jnp.zeros((config["NUM_ENVS"]), dtype=bool)
        init_action = jnp.zeros((config["NUM_ENVS"]), dtype=int)
        init_hs = network.initialize_carry(config["NUM_ENVS"])
        expl_state = (init_hs, obs, init_dones, init_action, env_state)

        # step randomly to have the initial memory window
        def _random_step(carry, _):
            hs, last_obs, last_done, last_action, env_state, rng = carry
            rng, rng_a, rng_s = jax.random.split(rng, 3)
            _obs = last_obs[np.newaxis]  # (1 (dummy time), num_envs, obs_size)
            _done = last_done[np.newaxis]  # (1 (dummy time), num_envs)
            _last_action = last_action[np.newaxis]  # (1 (dummy time), num_envs)
            new_hs, q_vals = network.apply(
                {
                    "params": train_state.params,
                    "batch_stats": train_state.batch_stats,
                },
                hs,
                _obs,
                _done,
                _last_action,
                train=False,
            )  # (num_envs, hidden_size), (1, num_envs, num_actions)
            q_vals = q_vals.squeeze(
                axis=0
            )  # (num_envs, num_actions) remove the time dim
            _rngs = jax.random.split(rng_a, config["NUM_ENVS"])
            eps = jnp.full(config["NUM_ENVS"], 1.0)  # random actions
            new_action = jax.vmap(eps_greedy_exploration)(_rngs, q_vals, eps)
            new_obs, new_env_state, reward, new_done, info = env.step(
                rng_s, env_state, new_action, env_params
            )
            transition = Transition(
                last_hs=hs,
                obs=last_obs,
                action=new_action,
                reward=config.get("REW_SCALE", 1) * reward,
                done=new_done,
                last_done=last_done,
                last_action=last_action,
                q_vals=q_vals,
            )
            return (
                new_hs,
                new_obs,
                new_done,
                new_action,
                new_env_state,
                rng,
            ), transition

        rng, _rng = jax.random.split(rng)
        (*expl_state, rng), memory_transitions = jax.lax.scan(
            _random_step,
            (*expl_state, _rng),
            None,
            config["MEMORY_WINDOW"] + config["NUM_STEPS"],
        )
        expl_state = tuple(expl_state)

        # train
        rng, _rng = jax.random.split(rng)
        runner_state = (train_state, memory_transitions, expl_state, test_metrics, _rng)

        runner_state, metrics = jax.lax.scan(
            _update_step, runner_state, None, config["NUM_UPDATES"]
        )

        return {"runner_state": runner_state, "metrics": metrics}

    return train


def single_run(config):

    config = {**config, **config["alg"]}

    alg_name = config.get("ALG_NAME", "pqn_rnn")
    env_name = config["ENV_NAME"]

    wandb.init(
        entity=config["ENTITY"],
        project=config["PROJECT"],
        tags=[
            alg_name.upper(),
            env_name.upper(),
            f"jax_{jax.__version__}",
        ],
        name=f'{config["ALG_NAME"]}_{config["ENV_NAME"]}',
        config=config,
        mode=config["WANDB_MODE"],
    )

    rng = jax.random.PRNGKey(config["SEED"])

    t0 = time.time()
    rngs = jax.random.split(rng, config["NUM_SEEDS"])
    train_vjit = jax.jit(jax.vmap(make_train(config)))
    outs = jax.block_until_ready(train_vjit(rngs))
    print(f"Took {time.time()-t0} seconds to complete.")

    if config.get("SAVE_PATH", None) is not None:
        from purejaxql.utils.save_load import save_params

        model_state = outs["runner_state"][0]
        save_dir = os.path.join(config["SAVE_PATH"], env_name)
        os.makedirs(save_dir, exist_ok=True)
        OmegaConf.save(
            config,
            os.path.join(
                save_dir, f'{alg_name}_{env_name}_seed{config["SEED"]}_config.yaml'
            ),
        )

        for i, rng in enumerate(rngs):
            params = jax.tree_util.tree_map(lambda x: x[i], model_state.params)
            save_path = os.path.join(
                save_dir,
                f'{alg_name}_{env_name}_seed{config["SEED"]}_vmap{i}.safetensors',
            )
            save_params(params, save_path)


def tune(default_config):
    """Hyperparameter sweep with wandb."""

    default_config = {**default_config, **default_config["alg"]}
    alg_name = default_config.get("ALG_NAME", "pqn")
    env_name = default_config["ENV_NAME"]

    def wrapped_make_train():
        wandb.init(project=default_config["PROJECT"])

        config = copy.deepcopy(default_config)
        for k, v in dict(wandb.config).items():
            config[k] = v

        print("running experiment with params:", config)

        rng = jax.random.PRNGKey(config["SEED"])
        rngs = jax.random.split(rng, config["NUM_SEEDS"])
        train_vjit = jax.jit(jax.vmap(make_train(config)))
        outs = jax.block_until_ready(train_vjit(rngs))

    sweep_config = {
        "name": f"{alg_name}_{env_name}",
        "method": "bayes",
        "metric": {
            "name": "returned_episode_returns",
            "goal": "maximize",
        },
        "parameters": {
            "LR": {
                "values": [
                    0.001,
                    0.0005,
                    0.0001,
                    0.00005,
                ]
            },
        },
    }

    wandb.login()
    sweep_id = wandb.sweep(
        sweep_config, entity=default_config["ENTITY"], project=default_config["PROJECT"]
    )
    wandb.agent(sweep_id, wrapped_make_train, count=1000)


@hydra.main(version_base=None, config_path="./config", config_name="config")
def main(config):
    config = OmegaConf.to_container(config)
    print("Config:\n", OmegaConf.to_yaml(config))
    if config["HYP_TUNE"]:
        tune(config)
    else:
        single_run(config)


if __name__ == "__main__":
    main()<|MERGE_RESOLUTION|>--- conflicted
+++ resolved
@@ -102,7 +102,7 @@
             hidden_aux, x = ScannedRNN()(hidden[i], rnn_in)
             new_hidden.append(hidden_aux)
 
-        q_vals = nn.Dense(self.action_dim)(x)   # (batch_size, NUM_ENVS, num_actions)
+        q_vals = nn.Dense(self.action_dim)(x)
 
         return new_hidden, q_vals
 
@@ -445,14 +445,7 @@
                 "td_loss": loss.mean(),
                 "qvals": qvals.mean(),
             }
-<<<<<<< HEAD
-
-            #
-
-            done_infos = jax.tree_map(
-=======
             done_infos = jax.tree_util.tree_map(
->>>>>>> 1b12ea3e
                 lambda x: (x * infos["returned_episode"]).sum()
                 / infos["returned_episode"].sum(),
                 infos,
